# Config file for tests/measure.py; previously tests/MeasureSources.paf.

# 'root' should be an instance of lsst.meas.algorithms.SourceMeasurementConfig (defined in measurement.py)

<<<<<<< HEAD
root.slots.centroid = "centroid.naive"
root.slots.apFlux = "flux.naive"
root.slots.modelFlux = "flux.gaussian"
root.slots.psfFlux = "flux.psf"
root.algorithms["flux.naive"].radius = 3.0
root.algorithms["flux.gaussian"].shiftmax = 10
root.algorithms["flux.sinc"].radius = 3.0
root.algorithms.names = ["flags.pixel",
                         "centroid.gaussian", "centroid.naive",
                         "shape.sdss",
                         "flux.naive", "flux.gaussian", "flux.psf", "flux.sinc",
                         "classification.extendedness"]
root.centroider.name = "centroid.sdss"
=======
root.source.astrom = "NAIVE"
root.source.apFlux = "NAIVE"
root.source.modelFlux = "GAUSSIAN"
root.source.psfFlux = "PSF"
root.source.shape = "SDSS"
root.astrometry.names = ["GAUSSIAN", "NAIVE", "SDSS"]
root.shape.names = ["SDSS"]
root.photometry.names = ["NAIVE", "GAUSSIAN", "PSF", "SINC"]
root.photometry["NAIVE"].radius = 3.0
root.photometry["GAUSSIAN"].shiftmax = 10.0
root.photometry["SINC"].radius = 3.0
>>>>>>> 415c8b6a
<|MERGE_RESOLUTION|>--- conflicted
+++ resolved
@@ -2,30 +2,17 @@
 
 # 'root' should be an instance of lsst.meas.algorithms.SourceMeasurementConfig (defined in measurement.py)
 
-<<<<<<< HEAD
 root.slots.centroid = "centroid.naive"
 root.slots.apFlux = "flux.naive"
 root.slots.modelFlux = "flux.gaussian"
 root.slots.psfFlux = "flux.psf"
+root.slots.shape = "shape.sdss"
 root.algorithms["flux.naive"].radius = 3.0
-root.algorithms["flux.gaussian"].shiftmax = 10
+root.algorithms["flux.gaussian"].shiftmax = 10.0
 root.algorithms["flux.sinc"].radius = 3.0
 root.algorithms.names = ["flags.pixel",
                          "centroid.gaussian", "centroid.naive",
                          "shape.sdss",
                          "flux.naive", "flux.gaussian", "flux.psf", "flux.sinc",
                          "classification.extendedness"]
-root.centroider.name = "centroid.sdss"
-=======
-root.source.astrom = "NAIVE"
-root.source.apFlux = "NAIVE"
-root.source.modelFlux = "GAUSSIAN"
-root.source.psfFlux = "PSF"
-root.source.shape = "SDSS"
-root.astrometry.names = ["GAUSSIAN", "NAIVE", "SDSS"]
-root.shape.names = ["SDSS"]
-root.photometry.names = ["NAIVE", "GAUSSIAN", "PSF", "SINC"]
-root.photometry["NAIVE"].radius = 3.0
-root.photometry["GAUSSIAN"].shiftmax = 10.0
-root.photometry["SINC"].radius = 3.0
->>>>>>> 415c8b6a
+root.centroider.name = "centroid.sdss"