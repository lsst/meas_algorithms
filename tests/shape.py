--- conflicted
+++ resolved
@@ -58,17 +58,6 @@
         """Test that tearDown does"""
         pass
 
-<<<<<<< HEAD
-    def testInvalidmeasureShape(self):
-        """Test that we cannot instantiate an unknown measureShape"""
-
-        def getInvalid():
-            exp = afwImage.ExposureF(100, 100)
-            shapeFinder = algorithms.makeMeasureShape(exp)
-            shapeFinder.addAlgorithm("XXX")
-
-        utilsTests.assertRaisesLsstCpp(self, pexExceptions.NotFoundException, getInvalid)
-
     @staticmethod
     def do_measureSdss(exp, x, y, bkgd=0):
         """Measure Exposure exp"""
@@ -86,10 +75,7 @@
 
         return shapeFinder.measure(source, exp, center).find(algorithmName)
 
-    def do_testmeasureShape(self, algorithmName):
-=======
     def do_testmeasureShape(self):
->>>>>>> 0261591b
         """Test that we can instantiate and play with a measureShape"""
 
         algorithmName = "SDSS"
@@ -141,9 +127,6 @@
         del msk; del var
         exp = afwImage.makeExposure(im)
 
-<<<<<<< HEAD
-        s = self.do_measureSdss(exp, x, y, bkgd)
-=======
         shapeFinder = algorithms.makeMeasureShape(exp)
         algorithmConfig.background = bkgd
         shapeFinder.addAlgorithm(algorithmConfig.makeControl())
@@ -155,7 +138,6 @@
         center = afwGeom.Point2D(x, y)
 
         s = shapeFinder.measure(source, exp, center).find(algorithmName)
->>>>>>> 0261591b
 
         if False:
             Ixx, Iyy, Ixy = s.getIxx(), s.getIyy(), s.getIxy()
