// -*- LSST-C++ -*-

/* 
 * LSST Data Management System
 * Copyright 2008, 2009, 2010 LSST Corporation.
 * 
 * This product includes software developed by the
 * LSST Project (http://www.lsst.org/).
 *
 * This program is free software: you can redistribute it and/or modify
 * it under the terms of the GNU General Public License as published by
 * the Free Software Foundation, either version 3 of the License, or
 * (at your option) any later version.
 * 
 * This program is distributed in the hope that it will be useful,
 * but WITHOUT ANY WARRANTY; without even the implied warranty of
 * MERCHANTABILITY or FITNESS FOR A PARTICULAR PURPOSE.  See the
 * GNU General Public License for more details.
 * 
 * You should have received a copy of the LSST License Statement and 
 * the GNU General Public License along with this program.  If not, 
 * see <http://www.lsstcorp.org/LegalNotices/>.
 */
 
/*!
 * @brief Implementation of code to determine spatial model of PSF
 *
 * @file
 *
 * @ingroup algorithms
 */
#if !defined(DOXYGEN)
#   include "Minuit2/FCNBase.h"
#   include "Minuit2/FunctionMinimum.h"
#   include "Minuit2/MnMigrad.h"
#   include "Minuit2/MnMinos.h"
#   include "Minuit2/MnPrint.h"
#endif

#include "Eigen/Core"
#include "Eigen/Cholesky"
#include "Eigen/SVD"

#include "lsst/afw/image/ImagePca.h"
#include "lsst/afw/detection/Footprint.h"
#include "lsst/afw/geom/Point.h"
#include "lsst/meas/algorithms/SpatialModelPsf.h"
#include "lsst/meas/algorithms/PsfCandidate.h"

namespace afwDetection = lsst::afw::detection;
namespace afwGeom = lsst::afw::geom;
namespace afwImage = lsst::afw::image;
namespace afwMath = lsst::afw::math;

namespace lsst {
namespace meas {
namespace algorithms {
    
<<<<<<< HEAD
=======
/**
 * Return the %image at the position of the Source, without any sub-pixel shifts to put the centre of the
 * object in the centre of a pixel (this shift is done in SetPcaImageVisitor::processCandidate)
 *
 * The INTRP bit is set for any pixels that are detected but not part of the Source
 */
template <typename ImageT>
typename ImageT::ConstPtr lsst::meas::algorithms::PsfCandidate<ImageT>::getImage() const {
    int const width = getWidth() == 0 ? 15 : getWidth();
    int const height = getHeight() == 0 ? 15 : getHeight();

    if (_haveImage && (width != _image->getWidth() || height != _image->getHeight())) {
        _haveImage = false;
    }

    if (!_haveImage) {
        afwGeom::Point2I const cen = afwGeom::makePointI(afwImage::positionToIndex(getXCenter()),
                                                         afwImage::positionToIndex(getYCenter()));
        afwImage::PointI const llc(cen[0] - width/2, cen[1] - height/2);
                                
        afwImage::BBox bbox(llc, width, height);
        bbox.shift(-_parentImage->getX0(), -_parentImage->getY0());
        
        try {
            _image.reset(new ImageT(*_parentImage, bbox, true)); // a deep copy
            _image->setXY0(llc);
            _haveImage = true;
        } catch(lsst::pex::exceptions::LengthErrorException &e) {
            LSST_EXCEPT_ADD(e, "Setting image for PSF candidate");
            throw e;
        }
        /*
         * Set the INTRP bit for any DETECTED pixels other than the one in the center of the object;
         * we grow the Footprint a bit first
         */
        typedef afwDetection::FootprintSet<int>::FootprintList FootprintList;
        typedef typename ImageT::Mask::Pixel MaskPixel;

        MaskPixel const detected = ImageT::Mask::getPlaneBitMask("DETECTED");
        afwImage::Image<int>::Ptr mim = makeImageFromMask<int>(*_image->getMask(), makeAndMask(detected));
        afwDetection::FootprintSet<int>::Ptr fs =
            afwDetection::makeFootprintSet<int, MaskPixel>(*mim, afwDetection::Threshold(1));
        CONST_PTR(FootprintList) feet = fs->getFootprints();

        if (feet->size() <= 1) {         // only one Footprint, presumably the one we want
            return _image;
        }

        MaskPixel const intrp = ImageT::Mask::getPlaneBitMask("INTRP"); // bit to set for bad pixels
        int const ngrow = 3;            // number of pixels to grow bad Footprints
        //
        // Go through Footprints looking for ones that don't contain cen
        //
        for (FootprintList::const_iterator fiter = feet->begin(); fiter != feet->end(); ++fiter) {
            afwDetection::Footprint::Ptr foot = *fiter;
            if (foot->contains(cen)) {
                continue;
            }
        
            afwDetection::Footprint::Ptr bigfoot = afwDetection::growFootprint(foot, ngrow);
            afwDetection::setMaskFromFootprint(_image->getMask().get(), *bigfoot, intrp);
        }
    }
    
    return _image;
}

>>>>>>> 6f95bb4a
/************************************************************************************************************/

namespace {

// A class to pass around to all our PsfCandidates which builds the PcaImageSet
template<typename PixelT>
class SetPcaImageVisitor : public afwMath::CandidateVisitor {
    typedef afwImage::Image<PixelT> ImageT;
    typedef afwImage::MaskedImage<PixelT> MaskedImageT;
public:
    explicit SetPcaImageVisitor(
            afwImage::ImagePca<MaskedImageT> *imagePca, // Set of Images to initialise
            unsigned int const mask=0x0                    // Ignore pixels with any of these bits set
                               ) :
        afwMath::CandidateVisitor(),
        _imagePca(imagePca)
        {
            ;
        }
    
    // Called by SpatialCellSet::visitCandidates for each Candidate
    void processCandidate(afwMath::SpatialCellCandidate *candidate) {
        PsfCandidate<MaskedImageT> *imCandidate = dynamic_cast<PsfCandidate<MaskedImageT> *>(candidate);
        if (imCandidate == NULL) {
            throw LSST_EXCEPT(lsst::pex::exceptions::LogicErrorException,
                              "Failed to cast SpatialCellCandidate to PsfCandidate");
        }
        
        try {
            // Shift image to be centered in a pixel
            double const dx = afwImage::positionToIndex(imCandidate->getXCenter(), true).second;
            double const dy = afwImage::positionToIndex(imCandidate->getYCenter(), true).second;

            typename MaskedImageT::Ptr im =
                afwMath::offsetImage(*imCandidate->getImage(), -dx, -dy, "lanczos5");
            _imagePca->addImage(im, imCandidate->getSource().getPsfFlux());
        } catch(lsst::pex::exceptions::LengthErrorException &) {
            return;
        }
    }
private:
    afwImage::ImagePca<MaskedImageT> *_imagePca; // the ImagePca we're building
};

/************************************************************************************************************/
/// A class to pass around to all our PsfCandidates to count our candidates
template<typename PixelT>
class countVisitor : public afwMath::CandidateVisitor {
    typedef afwImage::MaskedImage<PixelT> MaskedImage;
public:
    explicit countVisitor() : afwMath::CandidateVisitor(), _n(0) {}
    
    void reset() {
        _n = 0;
    }
    
    // Called by SpatialCellSet::visitCandidates for each Candidate
    void processCandidate(afwMath::SpatialCellCandidate *candidate) {
        PsfCandidate<MaskedImage> *imCandidate = dynamic_cast<PsfCandidate<MaskedImage> *>(candidate);
        if (imCandidate == NULL) {
            throw LSST_EXCEPT(lsst::pex::exceptions::LogicErrorException,
                              "Failed to cast SpatialCellCandidate to PsfCandidate");
        }
        
        try {
            imCandidate->getImage();
        } catch(lsst::pex::exceptions::LengthErrorException &) {
            return;
        }
            
        ++_n;
    }
    
    // Return the number
    double getN() const { return _n; }
    
private:
    int mutable _n;                       // the desired number
};
}

/************************************************************************************************************/
/**
 * Return a Kernel::Ptr and a list of eigenvalues resulting from analysing the provided SpatialCellSet
 *
 * The Kernel is a LinearCombinationKernel of the first nEigenComponents eigenImages
 *
 * N.b. This is templated over the Pixel type of the science image
 */
template<typename PixelT>
std::pair<afwMath::LinearCombinationKernel::Ptr, std::vector<double> > createKernelFromPsfCandidates(
        afwMath::SpatialCellSet const& psfCells, ///< A SpatialCellSet containing PsfCandidates
        int const nEigenComponents,     ///< number of eigen components to keep; <= 0 => infty
        int const spatialOrder,         ///< Order of spatial variation (cf. afw::math::PolynomialFunction2)
        int const ksize,                ///< Size of generated Kernel images
        int const nStarPerCell,         ///< max no. of stars per cell; <= 0 => infty
        bool const constantWeight       ///< should each star have equal weight in the fit?
                                                                                                    )
{
    typedef typename afwImage::Image<PixelT> ImageT;
    typedef typename afwImage::MaskedImage<PixelT> MaskedImageT;
    //
    // Set the sizes for PsfCandidates made from either Images or MaskedImages
    //
    lsst::meas::algorithms::PsfCandidate<ImageT>::setWidth(ksize);
    lsst::meas::algorithms::PsfCandidate<ImageT>::setHeight(ksize);
    lsst::meas::algorithms::PsfCandidate<MaskedImageT>::setWidth(ksize);
    lsst::meas::algorithms::PsfCandidate<MaskedImageT>::setHeight(ksize);

    afwImage::ImagePca<MaskedImageT> imagePca(constantWeight); // Here's the set of images we'll analyze

    SetPcaImageVisitor<PixelT> importStarVisitor(&imagePca);
    psfCells.visitCandidates(&importStarVisitor, nStarPerCell);

    //
    // Do a PCA decomposition of those PSF candidates.
    //
    // We have "gappy" data;  in other words we don't want to include any pixels with INTRP set
    //
    int niter = 10;                     // number of iterations of updateBadPixels
    double deltaLim = 10.0;             // acceptable value of delta, the max change due to updateBadPixels
    
    for (int i = 0; i != niter; ++i) {
        int const ncomp = (i == 0) ? 0 :
            ((nEigenComponents == 0) ? imagePca.getEigenImages().size() : nEigenComponents);
        double delta = imagePca.updateBadPixels(afwImage::Mask<>::getPlaneBitMask("INTRP"), ncomp);
        if (i > 0 && delta < deltaLim) {
            break;
        }
        
        imagePca.analyze();
    }
    
    std::vector<typename MaskedImageT::Ptr> eigenImages = imagePca.getEigenImages();
    std::vector<double> eigenValues = imagePca.getEigenValues();
    int const nEigen = static_cast<int>(eigenValues.size());
    
    int const ncomp = (nEigenComponents <= 0 || nEigen < nEigenComponents) ? nEigen : nEigenComponents;
    //
    // Set the background level of the components to 0.0 to avoid coupling variable background
    // levels to the form of the Psf.  More precisely, we calculate the median of an outer "annulus"
    // of width bkg_width
    //
    int bkg_border = 2;
    for (int k = 0; k != ncomp; ++k) {
        ImageT const& im = *eigenImages[k]->getImage();
        
        if (bkg_border > im.getWidth()) {
            bkg_border = im.getWidth();
        }
        if (bkg_border > im.getHeight()) {
            bkg_border = im.getHeight();
        }

        double sum = 0;
        int n = 0;
        // Bottom and Top borders
        for (int i = 0; i != bkg_border; ++i) {
            typename ImageT::const_x_iterator
                ptrB = im.row_begin(i), ptrT = im.row_begin(im.getHeight() - i - 1);
            for (int j = 0; j != im.getWidth(); ++j, ++ptrB, ++ptrT) {
                sum += *ptrB + *ptrT;
                n += 2;
            }
        }
        for (int i = bkg_border; i < im.getHeight() - bkg_border; ++i) {
            // Left and Right borders
            typename ImageT::const_x_iterator
                ptrL = im.row_begin(i), ptrR = im.row_begin(im.getWidth() - i - 1);
            for (int j = 0; j != bkg_border; ++j, ++ptrL) {
                sum += *ptrL + *ptrR;
                n += 2;
            }
        }
        sum /= 2*(bkg_border*im.getWidth() + bkg_border*(im.getHeight() - 2*bkg_border));

        *eigenImages[k] -= sum;
    }
    //
    // Now build our LinearCombinationKernel; build the lists of basis functions
    // and spatial variation, then assemble the Kernel
    //
    afwMath::KernelList  kernelList;
    std::vector<afwMath::Kernel::SpatialFunctionPtr> spatialFunctionList;
    
    for (int i = 0; i != ncomp; ++i) {
        kernelList.push_back(afwMath::Kernel::Ptr(new afwMath::FixedKernel(
                                      afwImage::Image<afwMath::Kernel::Pixel>(*eigenImages[i]->getImage(),true)
                                                                          )));

        afwMath::Kernel::SpatialFunctionPtr
            spatialFunction(new afwMath::PolynomialFunction2<double>(spatialOrder));
        spatialFunction->setParameter(0, 1.0); // the constant term; all others are 0
        spatialFunctionList.push_back(spatialFunction);
    }

    afwMath::LinearCombinationKernel::Ptr
        psf(new afwMath::LinearCombinationKernel(kernelList, spatialFunctionList));

    return std::make_pair(psf, eigenValues);
}

/************************************************************************************************************/
/**
 * Count the number of candidates in use
 */
template<typename PixelT>
int countPsfCandidates(afwMath::SpatialCellSet const& psfCells,
                       int const nStarPerCell)
{
    countVisitor<PixelT> counter;
    psfCells.visitCandidates(&counter, nStarPerCell);

    return counter.getN();    
}

/************************************************************************************************************/
namespace {
/**
 * Fit the model mImage to the data;  the model is assumed to have been shifted to have the same centroid
 *
 * Return (chi^2, amplitude) where amplitude*model is the best fit to the data
 */
template<typename ModelImageT, typename DataImageT>
std::pair<double, double>
fitKernel(ModelImageT const& mImage,    // The model image at this point
          DataImageT const& data,       // the data to fit
          double lambda = 0.0,          // floor for variance is lambda*data
          int const id=-1               // ID for this object; useful in debugging
         ) {
    assert(data.getDimensions() == mImage.getDimensions());
    assert(id == id);
    int const DETECTED = afwImage::Mask<>::getPlaneBitMask("DETECTED");

    double sumMM = 0.0, sumMD = 0.0, sumDD = 0.0; // sums of model*model/variance etc.
    int npix = 0;                                 // number of pixels used to evaluate chi^2
    for (int y = 0; y != data.getHeight(); ++y) {
        typename ModelImageT::x_iterator mptr = mImage.row_begin(y);
        for (typename DataImageT::x_iterator ptr = data.row_begin(y), end = data.row_end(y);
             ptr != end; ++ptr, ++mptr) {
            double const m = (*mptr)[0];       // value of model
            double const d = ptr.image();      // value of data
            double const var = ptr.variance() + lambda*d; // data's variance
            if (!(ptr.mask() & DETECTED)) {
                continue;
            }
            if (var != 0.0) {                  // assume variance == 0 => infinity XXX
                double const iVar = 1.0/var;
                npix++;
                sumMM += m*m*iVar;
                sumMD += m*d*iVar;
                sumDD += d*d*iVar;
            }
        }
    }
    
    if (npix == 0) {
        throw LSST_EXCEPT(lsst::pex::exceptions::RangeErrorException, "No good pixels");
    }
    if (sumMM == 0.0) {
        throw LSST_EXCEPT(lsst::pex::exceptions::RangeErrorException, "sum(data*data)/var == 0");
    }

    double const amp = sumMD/sumMM;     // estimate of amplitude of model at this point            
    double const chi2 = (sumDD - 2*amp*sumMD + amp*amp*sumMM)/(npix - 1);

#if 0
    bool show = false;                  // Display the centre of the image; set from gdb
        
    if (show) {
        show = true;                    // you can jump here in gdb to set show if direct attempts fail
        int y = data.getHeight()/2;
        int x = data.getWidth()/2;
        int hsize = 2;
        printf("\ndata  ");
        for (int ii = -hsize; ii <= hsize; ++ii) {
            for (int jj = -hsize; jj <= hsize; ++jj) {
                printf("%7.1f ", data.at(x + jj, y - ii).image());
            }
            printf("  model  ");
            for (int jj = -hsize; jj <= hsize; ++jj) {
                printf("%7.1f ", amp*(*(mImage.at(x + jj, y - ii)))[0]);
            }
            printf("\n      ");
        }
        printf("%g  %.1f\n", amp, chi2);
    }
#endif
        
    return std::make_pair(chi2, amp);
}
}
    
/************************************************************************************************************/
/*
 * Fit for the spatial variation of the PSF parameters over the field
 */
/// A class to pass around to all our PsfCandidates to evaluate the PSF fit's X^2 
template<typename PixelT>
class evalChi2Visitor : public afwMath::CandidateVisitor {
    typedef afwImage::Image<PixelT> Image;
    typedef afwImage::MaskedImage<PixelT> MaskedImage;
    
    typedef afwImage::Image<afwMath::Kernel::Pixel> KImage;
public:
    explicit evalChi2Visitor(afwMath::Kernel const& kernel,
                             double lambda
                            ) :
        afwMath::CandidateVisitor(),
        _chi2(0.0), _kernel(kernel), _lambda(lambda),
        _kImage(KImage::Ptr(new KImage(kernel.getDimensions()))) {
    }
    
    void reset() {
        _chi2 = 0.0;
    }
    
    // Called by SpatialCellSet::visitCandidates for each Candidate
    void processCandidate(afwMath::SpatialCellCandidate *candidate) {
        PsfCandidate<MaskedImage> *imCandidate = dynamic_cast<PsfCandidate<MaskedImage> *>(candidate);
        if (imCandidate == NULL) {
            throw LSST_EXCEPT(lsst::pex::exceptions::LogicErrorException,
                              "Failed to cast SpatialCellCandidate to PsfCandidate");
        }
        
        double const xcen = imCandidate->getSource().getXAstrom();
        double const ycen = imCandidate->getSource().getYAstrom();
        double const dx = afwImage::positionToIndex(xcen, true).second;
        double const dy = afwImage::positionToIndex(ycen, true).second;

        _kernel.computeImage(*_kImage, true, xcen, ycen);
        typename MaskedImage::Ptr data;
        try {
            data = afwMath::offsetImage(*imCandidate->getImage(), -dx, -dy);
        } catch(lsst::pex::exceptions::LengthErrorException &) {
            return;
        }
        
        try {
            std::pair<double, double> result = fitKernel(*_kImage, *data, _lambda,
                                                         imCandidate->getSource().getId());
            
            double dchi2 = result.first;      // chi^2 from this object
            double const amp = result.second; // estimate of amplitude of model at this point
            
            imCandidate->setChi2(dchi2);
            imCandidate->setAmplitude(amp);
            
            _chi2 += dchi2;
        } catch(lsst::pex::exceptions::RangeErrorException &e) {
            LSST_EXCEPT_ADD(e, (boost::format("Object at (%.2f, %.2f)") %
                                imCandidate->getSource().getXAstrom() %
                                imCandidate->getSource().getYAstrom()).str());
            throw e;
        }
    }
    
    // Return the computed chi^2
    double getValue() const { return _chi2; }
    
private:
    double mutable _chi2;            // the desired chi^2
    afwMath::Kernel const& _kernel;  // the kernel
    double _lambda;                  // floor for variance is _lambda*data
    typename KImage::Ptr mutable _kImage; // The Kernel at this point; a scratch copy
};
    
/********************************************************************************************************/
/**
 * Fit a Kernel's spatial variability from a set of stars
 */
// Set the Kernel's spatial parameters from a vector
void setSpatialParameters(afwMath::Kernel *kernel,
                          std::vector<double> const& coeffs
                         )
{
    int const nComponents = kernel->getNKernelParameters();
    int const nSpatialParams = kernel->getNSpatialParameters();

    assert (nComponents*nSpatialParams == static_cast<long>(coeffs.size()));

    std::vector<std::vector<double> > kCoeffs; // coefficients rearranged for Kernel
    kCoeffs.reserve(nComponents);
    for (int i = 0; i != nComponents; ++i) {
        kCoeffs.push_back(std::vector<double>(nSpatialParams));
        std::copy(coeffs.begin() + i*nSpatialParams,
                  coeffs.begin() + (i + 1)*nSpatialParams, kCoeffs[i].begin());
    }
    
    kernel->setSpatialParameters(kCoeffs);
}
    
/**
 * Fit a Kernel's spatial variability from a set of stars
 */
// Set the Kernel's spatial parameters from an Eigen::VectorXd
void setSpatialParameters(afwMath::Kernel *kernel,
                          Eigen::VectorXd const& vec
                         )
{
    int const nComponents = kernel->getNKernelParameters();
    int const nSpatialParams = kernel->getNSpatialParameters();

    assert (nComponents*nSpatialParams == vec.size());

    std::vector<std::vector<double> > kCoeffs; // coefficients rearranged for Kernel
    kCoeffs.reserve(nComponents);
    for (int i = 0; i != nComponents; ++i) {
        std::vector<double> spatialCoeffs(nSpatialParams);
        for (int j = 0; j != nSpatialParams; ++j) {
            spatialCoeffs[j] = vec[i*nSpatialParams + j];
        }
        kCoeffs.push_back(spatialCoeffs);
    }
    
    kernel->setSpatialParameters(kCoeffs);
}
    
//
// The object that minuit minimises
//
template<typename PixelT>
class MinimizeChi2 : public ROOT::Minuit2::FCNBase {
public:
    explicit MinimizeChi2(evalChi2Visitor<PixelT> & chi2Visitor,
                          afwMath::Kernel *kernel,
                          afwMath::SpatialCellSet const& psfCells,
                          int nStarPerCell,
                          int nComponents,
                          int nSpatialParams
                         ) : _errorDef(1.0),
                             _chi2Visitor(chi2Visitor),
                             _kernel(kernel),
                             _psfCells(psfCells),
                             _nStarPerCell(nStarPerCell),
                             _nComponents(nComponents),
                             _nSpatialParams(nSpatialParams) {}

/**
 * Error definition of the function. MINUIT defines Parameter errors as the
 * change in Parameter Value required to change the function Value by up. Normally,
 * for chisquared fits it is 1, and for negative log likelihood, its Value is 0.5.
 * If the user wants instead the 2-sigma errors for chisquared fits, it becomes 4,
 */
    double Up() const { return _errorDef; }
        
    // Evaluate our cost function (in this case chi^2)
    double operator()(const std::vector<double>& coeffs) const {
        setSpatialParameters(_kernel, coeffs);
        
        _psfCells.visitCandidates(&_chi2Visitor, _nStarPerCell);
        
        return _chi2Visitor.getValue();
    }
    
    void setErrorDef(double def) { _errorDef = def; }
private:
    double _errorDef;               // how much cost function has changed at the +- 1 error points
    
    evalChi2Visitor<PixelT>& _chi2Visitor;
    afwMath::Kernel *_kernel;
    afwMath::SpatialCellSet const& _psfCells;
    int _nStarPerCell;
    int _nComponents;
    int _nSpatialParams;
};
    
/************************************************************************************************************/
/**
 * Fit spatial kernel using full-nonlinear optimization to estimate candidate amplitudes
 */    
template<typename PixelT>
std::pair<bool, double>
fitSpatialKernelFromPsfCandidates(
        afwMath::Kernel *kernel,                 ///< the Kernel to fit
        afwMath::SpatialCellSet const& psfCells, ///< A SpatialCellSet containing PsfCandidates
        int const nStarPerCell,                  ///< max no. of stars per cell; <= 0 => infty
        double const tolerance,                  ///< Tolerance; how close chi^2 should be to true minimum
        double const lambda                      ///< floor for variance is lambda*data
                                 ) {
    typedef typename afwImage::Image<PixelT> Image;

    int const nComponents = kernel->getNKernelParameters();
    int const nSpatialParams = kernel->getNSpatialParameters();
    //
    // visitor that evaluates the chi^2 of the current fit
    //
    evalChi2Visitor<PixelT> getChi2(*kernel, lambda);
    //
    // We have to unpack the Kernel coefficients into a linear array, coeffs
    //
    std::vector<double> coeffs;         // The coefficients we want to fit
    coeffs.assign(nComponents*nSpatialParams, 0.0);

    std::vector<double> stepSize;       // step sizes
    stepSize.assign(nComponents*nSpatialParams, 100);
    //
    // Translate that into minuit's language
    //
    ROOT::Minuit2::MnUserParameters fitPar;
    std::vector<std::string> paramNames;
    paramNames.reserve(nComponents*nSpatialParams);
    
    for (int i = 0, c = 0; c != nComponents; ++c) {
        coeffs[i] = 1;                  // the constant part of each spatial order
        for (int s = 0; s != nSpatialParams; ++s, ++i) {
            paramNames.push_back((boost::format("C%d:%d") % c % s).str());
            fitPar.Add(paramNames[i].c_str(), coeffs[i], stepSize[i]);
        }
    }
    fitPar.Fix("C0:0");
    //
    // Create the minuit object that knows how to minimise our functor
    //
    MinimizeChi2<PixelT> minimizerFunc(getChi2, kernel, psfCells, nStarPerCell, nComponents, nSpatialParams);

    double const errorDef = 1.0;       // use +- 1sigma errors
    minimizerFunc.setErrorDef(errorDef);
    //
    // tell minuit about it
    //    
    ROOT::Minuit2::MnMigrad migrad(minimizerFunc, fitPar);
    //
    // And let it loose
    //
    int maxFnCalls = 0;                 // i.e. unlimited
    ROOT::Minuit2::FunctionMinimum min =
        migrad(maxFnCalls, tolerance/(1e-4*errorDef)); // minuit uses 0.1*1e-3*tolerance*errorDef

    float minChi2 = min.Fval();
    bool const isValid = min.IsValid() && std::isfinite(minChi2);
    
    if (true || isValid) {              // calculate coeffs even in minuit is unhappy
        for (int i = 0; i != nComponents*nSpatialParams; ++i) {
            coeffs[i] = min.UserState().Value(i);
        }

        setSpatialParameters(kernel, coeffs);
    }

#if 0                                   // Estimate errors;  we don't really need this
    ROOT::Minuit2::MnMinos minos(minimizerFunc, min);
    for (int i = 0, c = 0; c != nComponents; ++c) {
        for (int s = 0; s != nSpatialParams; ++s, ++i) {
            char const *name = paramNames[i].c_str();
            printf("%s %g", name, min.userState().value(name));
            if (isValid && !fitPar.parameter(fitPar.index(name)).isFixed()) {
                printf(" (%g+%g)\n", minos(i).first, minos(i).second);
            }
            printf("\n");
        }
    }
#endif
    //
    // One time more through the Candidates setting their chi^2 values. We'll
    // do all the candidates this time, not just the first nStarPerCell
    //
    psfCells.visitAllCandidates(&getChi2, true);
    
    return std::make_pair(isValid, minChi2);
}
    
/************************************************************************************************************/
/**
 * Fit spatial kernel using approximate fluxes for candidates, and solving a linear system of equations
 */        
namespace {
/// A class to calculate the A and b matrices used to estimate the PSF's spatial structure
template<typename PixelT>
class FillABVisitor : public afwMath::CandidateVisitor {
    typedef afwImage::Image<PixelT> Image;
    typedef afwImage::MaskedImage<PixelT> MaskedImage;
    
    typedef afwImage::Image<afwMath::Kernel::Pixel> KImage;
public:
    explicit FillABVisitor(afwMath::LinearCombinationKernel const& kernel, // the Kernel we're fitting
                           double tau2=0.0                // floor to the per-candidate variance
                          ) :
        afwMath::CandidateVisitor(),
        _kernel(kernel),
        _tau2(tau2),
        _nSpatialParams(_kernel.getNSpatialParameters()),
        _nComponents(_kernel.getNKernelParameters()),
        _basisImgs(),
        _A(_nComponents*_nSpatialParams, _nComponents*_nSpatialParams),
        _b(_nComponents*_nSpatialParams),
        _basisDotBasis(_nComponents, _nComponents)
    {
        _basisImgs.resize(_nComponents);

        _A.setZero();
        _b.setZero();
        //
        // Get all the Kernel's components as Images
        //
        afwMath::KernelList const& kernels = _kernel.getKernelList(); // Kernel's components
        for (int i = 0; i != _nComponents; ++i) {
            _basisImgs[i] = typename KImage::Ptr(new KImage(kernels[i]->getDimensions()));
            kernels[i]->computeImage(*_basisImgs[i], false);
        }

        //
        // Calculate the inner products of the Kernel components once and for all
        //
        for (int i = 0; i != _nComponents; ++i) {
            for (int j = i; j != _nComponents; ++j) {
                _basisDotBasis(i, j) = _basisDotBasis(j, i) =
                    afwImage::innerProduct(*_basisImgs[i], *_basisImgs[j],
                                           PsfCandidate<MaskedImage>::getBorderWidth());
            }
        }
    }
    
    void reset() {}
    
    // Called by SpatialCellSet::visitCandidates for each Candidate
    void processCandidate(afwMath::SpatialCellCandidate *candidate) {
        PsfCandidate<MaskedImage> *imCandidate = dynamic_cast<PsfCandidate<MaskedImage> *>(candidate);
        if (imCandidate == NULL) {
            throw LSST_EXCEPT(lsst::pex::exceptions::LogicErrorException,
                              "Failed to cast SpatialCellCandidate to PsfCandidate");
        }

        typename MaskedImage::ConstPtr data;
        try {
            data = imCandidate->getImage();
        } catch(lsst::pex::exceptions::LengthErrorException &) {
            return;
        }
#if 0
        double const amp = imCandidate->getAmplitude();
#else
        /*
         * Estimate the amplitude based on the current basis functions.
         *
         * N.b. you have to be a little careful here.  Consider a PSF that is phi == (N0 + b*y*N1)/(1 + b*y)
         * where the amplitude of N0 and N1 is 1.0, so a star has profile I = A*(N0 + b*y*N1)/(1 + b*y)
         *
         * If we set the amplitude to be A = I(0)/phi(0) (i.e. the central value of the data and best-fit phi)
         * then the coefficient of N0 becomes 1/(1 + b*y) which makes the model non-linear in y.
         */
        double const xcen = imCandidate->getXCenter();
        double const ycen = imCandidate->getYCenter();

        double const dx = afwImage::positionToIndex(xcen, true).second;
        double const dy = afwImage::positionToIndex(ycen, true).second;
        double amp = 0.0;
        {
            std::pair<afwMath::Kernel::Ptr, std::pair<double, double> > ret =
                fitKernelToImage(_kernel, *data, afwGeom::makePointD(xcen, ycen));
            
            afwMath::Kernel::Ptr bestFitKernel = ret.first;
            amp = ret.second.first;
            {
                afwImage::Image<afwMath::Kernel::Pixel> kImage(bestFitKernel->getDimensions());
                bestFitKernel->computeImage(kImage, false);
#define PRINT 0
#if PRINT
                std::cout << "Amp = " << imCandidate->getYCenter() << " " << amp << " ";
#endif
                amp = afwMath::makeStatistics(kImage, afwMath::MAX).getValue();
                

#if PRINT
                std::cout << amp << " data " <<
                    afwMath::makeStatistics(*data->getImage(), afwMath::SUM).getValue();
#endif
                {
                    std::vector<double> params = bestFitKernel->getKernelParameters();
                    std::vector<double> ksum = _kernel.getKernelSumList();

                    double sum = 0.0;
                    for (unsigned int i = 0; i != params.size(); ++i) {
                        sum += params[i]*ksum[i];
                    }
                    amp /= sum;
                }
                //amp *= params[0];
            }
#if PRINT
            std::cout << " correctedAmp " << amp/1e4 << std::endl;
#endif
        }
#endif
        
        double const var = imCandidate->getVar();
        double const ivar = 1/(var + _tau2); // Allow for floor on variance

        // Spatial params of all the components
        std::vector<std::vector<double> > params(_nComponents);
        for (int ic = 0; ic != _nComponents; ++ic) {
            params[ic] = _kernel.getSpatialFunction(ic)->getDFuncDParameters(xcen, ycen);
        }

        for (int i = 0, ic = 0; ic != _nComponents; ++ic) {
            typename KImage::Ptr tmp = afwMath::offsetImage(*_basisImgs[ic], dx, dy);

            double const basisDotData = afwImage::innerProduct(*tmp, *data->getImage(),
                                                               PsfCandidate<MaskedImage>::getBorderWidth());
            for (int is = 0; is != _nSpatialParams; ++is, ++i) {
                _b(i) += ivar*params[ic][is]*basisDotData/amp;
                
                for (int j = i, jc = ic; jc != _nComponents; ++jc) {
                    for (int js = (i == j) ? is : 0; js != _nSpatialParams; ++js, ++j) {
                        _A(i, j) += ivar*params[ic][is]*params[jc][js]*_basisDotBasis(ic, jc);
                        _A(j, i) = _A(i, j); // could do this after _A is fully calculated
                    }
                }
            }
        }
    }

    Eigen::MatrixXd const& getA() const { return _A; }
    Eigen::VectorXd const& getB() const { return _b; }
    
private:
    afwMath::LinearCombinationKernel const& _kernel;  // the kernel
    double _tau2;                    // variance floor added in quadrature to true candidate variance
    int const _nSpatialParams;       // number of spatial parameters
    int const _nComponents;          // number of basis functions
    std::vector<typename KImage::Ptr> _basisImgs; // basis function images from _kernel
    Eigen::MatrixXd _A;              // We'll solve the matrix equation A x = b for the Kernel's coefficients
    Eigen::VectorXd _b;
    Eigen::MatrixXd _basisDotBasis;  // the inner products of the  Kernel components
};


/// A class to set the best-fit PSF amplitude for an object
template<typename PixelT>
class setAmplitudeVisitor : public afwMath::CandidateVisitor {
    typedef afwImage::MaskedImage<PixelT> MaskedImage;
public:
    // Called by SpatialCellSet::visitCandidates for each Candidate
    void processCandidate(afwMath::SpatialCellCandidate *candidate) {
        PsfCandidate<MaskedImage> *imCandidate = dynamic_cast<PsfCandidate<MaskedImage> *>(candidate);
        if (imCandidate == NULL) {
            throw LSST_EXCEPT(lsst::pex::exceptions::LogicErrorException,
                              "Failed to cast SpatialCellCandidate to PsfCandidate");
        }
        imCandidate->setAmplitude(afwMath::makeStatistics(*imCandidate->getImage()->getImage(),
                                                          afwMath::MAX).getValue());
    }
};

}

template<typename PixelT>
std::pair<bool, double>
fitSpatialKernelFromPsfCandidates(
        afwMath::Kernel *kernel,                 ///< the Kernel to fit
        afwMath::SpatialCellSet const& psfCells, ///< A SpatialCellSet containing PsfCandidates
        bool const doNonLinearFit,               ///< Use the full-up nonlinear fitter
        int const nStarPerCell,                  ///< max no. of stars per cell; <= 0 => infty
        double const tolerance,                   ///< Tolerance; how close chi^2 should be to true minimum
        double const lambda                       ///< floor for variance is lambda*data
                                 )
{
    if (doNonLinearFit) {
        return fitSpatialKernelFromPsfCandidates<PixelT>(kernel, psfCells, nStarPerCell, tolerance);
    }

    double const tau = 0;               // softening for errors

    afwMath::LinearCombinationKernel const* lcKernel =
        dynamic_cast<afwMath::LinearCombinationKernel const*>(kernel);
    if (!lcKernel) {
        throw LSST_EXCEPT(lsst::pex::exceptions::LogicErrorException,
                          "Failed to cast Kernel to LinearCombinationKernel while building spatial PSF model");
    }
#if 0
    //
    // Set the initial amplitudes of all our candidates
    //
    setAmplitudeVisitor<PixelT> setAmplitude;
    psfCells.visitAllCandidates(&setAmplitude, true);
#endif
    //
    // visitor that fills out the A and b matrices (we'll solve A x = b for the coeffs, x)
    //
    FillABVisitor<PixelT> getAB(*lcKernel, tau);
    //
    // Actually visit all our candidates
    //
    psfCells.visitCandidates(&getAB, nStarPerCell, true);
    //
    // Extract A and b, and solve Ax = b
    //
    Eigen::MatrixXd const& A = getAB.getA();
    Eigen::VectorXd const& b = getAB.getB();
    assert(b.size() > 1);               // eigen has/had problems with 1x1 matrices; fix me if we fail here
    Eigen::VectorXd x(b.size());
    A.svd().solve(b, &x);
#if 0
    std::cout << "x " << x.transpose() << std::endl;

    if (x.cols() >= 6) {
        for (int i = 0; i != 6; ++i) {
            double xcen = 25; double ycen = 35 + 35*i;
            std::cout << "x, y " << xcen << " , " << ycen << " b "
                      << (x[3] + xcen*x[4] + ycen*x[5])/(x[0] + xcen*x[1] + ycen*x[2]) << std::endl;
        }
    }
#endif

    setSpatialParameters(kernel, x);
    //
    // One time more through the Candidates setting their chi^2 values. We'll
    // do all the candidates this time, not just the first nStarPerCell
    //
    // visitor that evaluates the chi^2 of the current fit
    //
    evalChi2Visitor<PixelT> getChi2(*kernel, lambda);

    psfCells.visitAllCandidates(&getChi2, true);
    
    return std::make_pair(true, getChi2.getValue());
}

/************************************************************************************************************/
/**
 * Subtract a PSF from an image at a given position
 */
template<typename MaskedImageT>
double subtractPsf(afwDetection::Psf const& psf,      ///< the PSF to subtract
                   MaskedImageT *data,  ///< Image to subtract PSF from
                   double x,            ///< column position
                   double y             ///< row position
                  )
{
    //
    // Get Psf candidate
    //
    afwDetection::Psf::Image::Ptr kImage = psf.computeImage(afwGeom::makePointD(x, y));
    int const width = kImage->getWidth();
    int const height = kImage->getHeight();
    //
    // Now find the proper sub-Image
    //
    afwImage::BBox bbox(afwImage::PointI(0, 0), width, height);
    bbox.shift(kImage->getX0() - data->getX0(), kImage->getY0() - data->getY0());
    
    typename MaskedImageT::Ptr subData(new MaskedImageT(*data, bbox, false)); // a shallow copy
    //
    // Now we've got both; find the PSF's amplitude
    //
    double lambda = 0.0;                // floor for variance is lambda*data
    try {
        std::pair<double, double> result = fitKernel(*kImage, *subData, lambda);
        double const chi2 = result.first; // chi^2 for fit
        double const amp = result.second; // estimate of amplitude of model at this point
        //
        // Convert kImage to the proper type so that I can subtract it.
        //
        typename MaskedImageT::Image::Ptr
            kImageF(new typename MaskedImageT::Image(*kImage, true)); // of data's type

        *kImageF *= amp;
        *subData->getImage() -= *kImageF;
        
        return chi2;
    } catch(lsst::pex::exceptions::RangeErrorException &e) {
        LSST_EXCEPT_ADD(e, (boost::format("Object at (%.2f, %.2f)") % x % y).str());
        throw e;
    }
}

/************************************************************************************************************/
/**
 * Fit a LinearCombinationKernel to an Image, allowing the coefficients of the components to vary
 *
 * @return std::pair(best-fit kernel, std::pair(amp, chi^2))
 */
template<typename Image>
std::pair<afwMath::Kernel::Ptr, std::pair<double, double> >
fitKernelToImage(
        afwMath::LinearCombinationKernel const& kernel, ///< the Kernel to fit
        Image const& image,                             ///< the image to be fit
        afwGeom::Point2D const& pos                     ///< the position of the object
                )
{
    afwMath::KernelList kernels = kernel.getKernelList();         // the Kernels that kernel adds together
    int const nKernel = kernels.size();
    std::vector<typename afwImage::Image<afwMath::Kernel::Pixel>::Ptr>
        kernelImages(nKernel);          // images of each Kernel in kernels

    if (nKernel == 0) {
        throw LSST_EXCEPT(lsst::pex::exceptions::LengthErrorException,
                          "Your kernel must have at least one component");
    }
    /*
     * Go through all the kernels, get a copy centered at the desired sub-pixel position, and then
     * extract a subImage from the parent image at the same place
     */ 
    int x0 = 0, y0 = 0;                 // the XY0() point of the shifted Kernel basis functions
    int ctrX = 0, ctrY = 0;

    afwImage::Image<afwMath::Kernel::Pixel> scr(kernel.getDimensions());
    for (int i = 0; i != nKernel; ++i) {
        assert (!kernels[i]->isSpatiallyVarying());
        
        if (i == 0) {
            ctrX = kernel.getCtrX();
            ctrY = kernel.getCtrY();
        }

        kernels[i]->computeImage(scr, false);
        kernelImages[i] = afwMath::offsetImage(scr, pos[0] - ctrX, pos[1] - ctrY);
        
        if (i == 0) {
            x0 = kernelImages[i]->getX0();
            y0 = kernelImages[i]->getY0();
        }
    }

    afwImage::BBox bbox(kernelImages[0]->getXY0(), kernelImages[0]->getWidth(), kernelImages[0]->getHeight());
    bbox.shift(-image.getX0(), -image.getY0()); // allow for image's origin
    Image const& subImage(Image(image, bbox));  // shallow copy
    /*
     * Solve the linear problem  subImage = sum x_i K_i + epsilon; we solve this for x_i by constructing the
     * normal equations, A x = b
     */
    Eigen::MatrixXd A(nKernel, nKernel);
    Eigen::VectorXd b(nKernel);

    for (int i = 0; i != nKernel; ++i) {
        b(i) = afwImage::innerProduct(*kernelImages[i], *subImage.getImage());

        for (int j = i; j != nKernel; ++j) {
            A(i, j) = A(j, i) = afwImage::innerProduct(*kernelImages[i], *kernelImages[j]);
        }
    }
    Eigen::VectorXd x(nKernel);

    if (nKernel == 1) {
        x(0) = b(0)/A(0, 0);
    } else {
        A.svd().solve(b, &x);
    }

    afwMath::KernelList newKernels;     // New kernels that we'll use to create outputKernel
    std::vector<double> kernelParameters(nKernel);
    double amp = 0.0;
    for (int i = 0; i != nKernel; ++i) {
        newKernels.push_back(afwMath::Kernel::Ptr(new afwMath::FixedKernel(*kernelImages[i])));
        kernelParameters[i] = x[i];
        amp += x[i]*(*kernelImages[i])(ctrX, ctrY);
    }

    afwMath::Kernel::Ptr outputKernel(new afwMath::LinearCombinationKernel(newKernels, kernelParameters));
    double chisq = 0.0;
    outputKernel->setCtrX(x0 + static_cast<int>(outputKernel->getWidth()/2));
    outputKernel->setCtrY(y0 + static_cast<int>(outputKernel->getHeight()/2));
    
    return std::make_pair(outputKernel, std::make_pair(amp, chisq));
}

/************************************************************************************************************/
//
// Explicit instantiations
//
/// \cond
    typedef float Pixel;

    template
    std::pair<afwMath::LinearCombinationKernel::Ptr, std::vector<double> >
    createKernelFromPsfCandidates<Pixel>(afwMath::SpatialCellSet const&,
                                         int const, int const, int const, int const, bool const);
    template
    int countPsfCandidates<Pixel>(afwMath::SpatialCellSet const&, int const);

    template
    std::pair<bool, double>
    fitSpatialKernelFromPsfCandidates<Pixel>(afwMath::Kernel *, afwMath::SpatialCellSet const&,
                                             int const, double const, double const);
    template
    std::pair<bool, double>
    fitSpatialKernelFromPsfCandidates<Pixel>(afwMath::Kernel *, afwMath::SpatialCellSet const&, bool const,
                                             int const, double const, double const);

    template
    double subtractPsf(afwDetection::Psf const&, afwImage::MaskedImage<float> *, double, double);

    template
    std::pair<afwMath::Kernel::Ptr, std::pair<double, double> >
    fitKernelToImage(afwMath::LinearCombinationKernel const&,
                     afwImage::MaskedImage<Pixel> const&, afwGeom::Point2D const&);
/// \endcond
}}}<|MERGE_RESOLUTION|>--- conflicted
+++ resolved
@@ -43,6 +43,7 @@
 
 #include "lsst/afw/image/ImagePca.h"
 #include "lsst/afw/detection/Footprint.h"
+#include "lsst/afw/math/SpatialCell.h"
 #include "lsst/afw/geom/Point.h"
 #include "lsst/meas/algorithms/SpatialModelPsf.h"
 #include "lsst/meas/algorithms/PsfCandidate.h"
@@ -55,78 +56,6 @@
 namespace lsst {
 namespace meas {
 namespace algorithms {
-    
-<<<<<<< HEAD
-=======
-/**
- * Return the %image at the position of the Source, without any sub-pixel shifts to put the centre of the
- * object in the centre of a pixel (this shift is done in SetPcaImageVisitor::processCandidate)
- *
- * The INTRP bit is set for any pixels that are detected but not part of the Source
- */
-template <typename ImageT>
-typename ImageT::ConstPtr lsst::meas::algorithms::PsfCandidate<ImageT>::getImage() const {
-    int const width = getWidth() == 0 ? 15 : getWidth();
-    int const height = getHeight() == 0 ? 15 : getHeight();
-
-    if (_haveImage && (width != _image->getWidth() || height != _image->getHeight())) {
-        _haveImage = false;
-    }
-
-    if (!_haveImage) {
-        afwGeom::Point2I const cen = afwGeom::makePointI(afwImage::positionToIndex(getXCenter()),
-                                                         afwImage::positionToIndex(getYCenter()));
-        afwImage::PointI const llc(cen[0] - width/2, cen[1] - height/2);
-                                
-        afwImage::BBox bbox(llc, width, height);
-        bbox.shift(-_parentImage->getX0(), -_parentImage->getY0());
-        
-        try {
-            _image.reset(new ImageT(*_parentImage, bbox, true)); // a deep copy
-            _image->setXY0(llc);
-            _haveImage = true;
-        } catch(lsst::pex::exceptions::LengthErrorException &e) {
-            LSST_EXCEPT_ADD(e, "Setting image for PSF candidate");
-            throw e;
-        }
-        /*
-         * Set the INTRP bit for any DETECTED pixels other than the one in the center of the object;
-         * we grow the Footprint a bit first
-         */
-        typedef afwDetection::FootprintSet<int>::FootprintList FootprintList;
-        typedef typename ImageT::Mask::Pixel MaskPixel;
-
-        MaskPixel const detected = ImageT::Mask::getPlaneBitMask("DETECTED");
-        afwImage::Image<int>::Ptr mim = makeImageFromMask<int>(*_image->getMask(), makeAndMask(detected));
-        afwDetection::FootprintSet<int>::Ptr fs =
-            afwDetection::makeFootprintSet<int, MaskPixel>(*mim, afwDetection::Threshold(1));
-        CONST_PTR(FootprintList) feet = fs->getFootprints();
-
-        if (feet->size() <= 1) {         // only one Footprint, presumably the one we want
-            return _image;
-        }
-
-        MaskPixel const intrp = ImageT::Mask::getPlaneBitMask("INTRP"); // bit to set for bad pixels
-        int const ngrow = 3;            // number of pixels to grow bad Footprints
-        //
-        // Go through Footprints looking for ones that don't contain cen
-        //
-        for (FootprintList::const_iterator fiter = feet->begin(); fiter != feet->end(); ++fiter) {
-            afwDetection::Footprint::Ptr foot = *fiter;
-            if (foot->contains(cen)) {
-                continue;
-            }
-        
-            afwDetection::Footprint::Ptr bigfoot = afwDetection::growFootprint(foot, ngrow);
-            afwDetection::setMaskFromFootprint(_image->getMask().get(), *bigfoot, intrp);
-        }
-    }
-    
-    return _image;
-}
-
->>>>>>> 6f95bb4a
-/************************************************************************************************************/
 
 namespace {
 
@@ -1088,6 +1017,7 @@
 //
 /// \cond
     typedef float Pixel;
+    template class PsfCandidate<afwImage::MaskedImage<Pixel> >;
 
     template
     std::pair<afwMath::LinearCombinationKernel::Ptr, std::vector<double> >
