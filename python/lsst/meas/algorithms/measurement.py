# 
# LSST Data Management System
# Copyright 2008, 2009, 2010, 2011 LSST Corporation.
# 
# This product includes software developed by the
# LSST Project (http://www.lsst.org/).
#
# This program is free software: you can redistribute it and/or modify
# it under the terms of the GNU General Public License as published by
# the Free Software Foundation, either version 3 of the License, or
# (at your option) any later version.
# 
# This program is distributed in the hope that it will be useful,
# but WITHOUT ANY WARRANTY; without even the implied warranty of
# MERCHANTABILITY or FITNESS FOR A PARTICULAR PURPOSE.  See the
# GNU General Public License for more details.
# 
# You should have received a copy of the LSST License Statement and 
# the GNU General Public License along with this program.  If not, 
# see <http://www.lsstcorp.org/LegalNotices/>.
#
import math
import re
import numpy

import lsst.pex.config as pexConfig
import lsst.afw.cameraGeom as cameraGeom
import lsst.afw.geom as afwGeom
import lsst.afw.geom.ellipses as geomEllipses
import lsst.afw.table as afwTable
import lsst.pipe.base as pipeBase
import lsst.afw.display.ds9 as ds9

from . import algorithmsLib
from .algorithmRegistry import *

__all__ = "SourceSlotConfig", "SourceMeasurementConfig", "SourceMeasurementTask"

class SourceSlotConfig(pexConf.Config):

    centroid = pexConf.Field(dtype=str, default="centroid.sdss", optional=True,
                             doc="the name of the centroiding algorithm used to set source x,y")
    shape = pexConf.Field(dtype=str, default="shape.sdss", optional=True,
                          doc="the name of the algorithm used to set source moments parameters")
    apFlux = pexConf.Field(dtype=str, default="flux.sinc", optional=True,
                           doc="the name of the algorithm used to set the source aperture flux slot")
    modelFlux = pexConf.Field(dtype=str, default="flux.gaussian", optional=True,
                           doc="the name of the algorithm used to set the source model flux slot")
    psfFlux = pexConf.Field(dtype=str, default="flux.psf", optional=True,
                            doc="the name of the algorithm used to set the source psf flux slot")
    instFlux = pexConf.Field(dtype=str, default="flux.gaussian", optional=True,
                             doc="the name of the algorithm used to set the source inst flux slot")

    def setupTable(self, table, prefix=None):
        """Convenience method to setup a table's slots according to the config definition.

        This is defined in the Config class to support use in unit tests without needing
        to construct a Task object.
        """
        if prefix is None: prefix = ""
        if self.centroid is not None: table.defineCentroid(prefix + self.centroid)
        if self.shape is not None: table.defineShape(prefix + self.shape)
        if self.apFlux is not None: table.defineApFlux(prefix + self.apFlux)
        if self.modelFlux is not None: table.defineModelFlux(prefix + self.modelFlux)
        if self.psfFlux is not None: table.definePsfFlux(prefix + self.psfFlux)
        if self.instFlux is not None: table.defineInstFlux(prefix + self.instFlux)

class SourceMeasurementConfig(pexConf.Config):
    """
    Configuration for SourceMeasurementTask.
    A configured instance of MeasureSources can be created using the
    makeMeasureSources method.
    """

    slots = pexConf.ConfigField(
        dtype = SourceSlotConfig,
        doc="Mapping from algorithms to special aliases in Source.\n"
        )

    algorithms = AlgorithmRegistry.all.makeField(
        multi=True,
        default=["flags.pixel",
                 "centroid.gaussian", "centroid.naive",
                 "shape.sdss",
                 "flux.gaussian", "flux.naive", "flux.psf", "flux.sinc",
                 "classification.extendedness",
                 "skycoord",
                 ],
        doc="Configuration and selection of measurement algorithms."
        )
    
    centroider = AlgorithmRegistry.filter(CentroidConfig).makeField(
        multi=False, default="centroid.sdss", optional=True,
        doc="Configuration for the initial centroid algorithm used to\n"\
            "feed center points to other algorithms.\n\n"\
            "Note that this is in addition to the centroider listed in\n"\
            "the 'algorithms' field; the same name should not appear in\n"\
            "both.\n\n"\
            "This field DOES NOT set which field name will be used to define\n"\
            "the alias for source.getX(), source.getY(), etc.\n"
        )

    apCorrFluxes = pexConf.ListField(
        dtype=str, optional=False, default=["flux.psf", "flux.gaussian"],
        doc="Fields to which we should apply the aperture correction.  Elements in this list"\
            "are silently ignored if they are not in the algorithms list, to make it unnecessary"\
            "to always keep them in sync."
        )
    doCorrectDistortion = pexConf.Field(
        dtype=bool, default=False, optional=False, doc="Correct fluxes for distortion")
    
    doApplyApCorr = pexConf.Field(dtype=bool, default=True, optional=False, doc="Apply aperture correction?")

    prefix = pexConf.Field(dtype=str, optional=True, default=None, doc="prefix for all measurement fields")

    def setDefaults(self):
        self.slots.centroid = self.centroider.name
        self.slots.shape = "shape.sdss"
        self.slots.psfFlux = "flux.psf"
        self.slots.apFlux = "flux.naive"
        self.slots.modelFlux = "flux.gaussian"
        self.slots.instFlux = "flux.gaussian"

    def validate(self):
        pexConf.Config.validate(self)
        if self.centroider.name in self.algorithms.names:
            raise ValueError("The algorithm in the 'centroider' field must not also appear in the "\
                                 "'algorithms' field.")
        if self.slots.centroid is not None and (self.slots.centroid not in self.algorithms.names
                                                and self.slots.centroid != self.centroider.name):
            raise ValueError("source centroid slot algorithm '%s' is not being run." % self.slots.astrom)
        if self.slots.shape is not None and self.slots.shape not in self.algorithms.names:
            raise ValueError("source shape slot algorithm '%s' is not being run." % self.slots.shape)
        for slot in (self.slots.psfFlux, self.slots.apFlux, self.slots.modelFlux, self.slots.instFlux):
            if slot is not None and slot not in self.algorithms.names:
                raise ValueError("source flux slot algorithm '%s' is not being run." % slot)

    def makeMeasureSources(self, schema, metadata=None):
        """ Convenience method to make a MeasureSources instance and
        fill it with the configured algorithms.

        This is defined in the Config class to support use in unit tests without needing
        to construct a Task object.
        """
        builder = algorithmsLib.MeasureSourcesBuilder(self.prefix if self.prefix is not None else "")
        if self.centroider is not None:
            builder.setCentroider(self.centroider.apply())
        builder.addAlgorithms(self.algorithms.apply())
        return builder.build(schema, metadata)

class SourceMeasurementTask(pipeBase.Task):
    """Measure the properties of sources on a single exposure.

    This task has no return value; it only modifies the SourceCatalog in-place.
    """
    ConfigClass = SourceMeasurementConfig
    _DefaultName = "sourceMeasurement"

    def __init__(self, schema, algMetadata=None, **kwds):
        """Create the task, adding necessary fields to the given schema.

        @param[in,out] schema        Schema object for measurement fields; will be modified in-place.
        @param[in,out] algMetadata   Passed to MeasureSources object to be filled with initialization
                                     metadata by algorithms (e.g. radii for aperture photometry).
        @param         **kwds        Passed to Task.__init__.
        """
        pipeBase.Task.__init__(self, **kwds)
        self.measurer = self.config.makeMeasureSources(schema, algMetadata)
        if self.config.doApplyApCorr:
            self.fluxKeys = [(schema.find(f).key, schema.find(f + ".err").key)
                             for f in self.config.apCorrFluxes if f in self.config.algorithms.names]
            self.corrKey = schema.addField("aperturecorrection", type=float,
                                           doc="aperture correction factor applied to fluxes")
            self.corrErrKey = schema.addField("aperturecorrection.err", type=float,
                                              doc="aperture correction uncertainty")
        else:
            self.corrKey = None
            self.corrErrKey = None


    @pipeBase.timeMethod
    def run(self, exposure, sources, apCorr=None, references=None, refWcs=None):
        """Run measure() and applyApCorr().

        @param[in]     exposure   Exposure to process
        @param[in,out] sources    SourceCatalog containing sources detected on this exposure.
        @param[in]     apCorr     ApertureCorrection object to apply.
        @param[in]     references SourceCatalog containing reference sources detected on reference exposure.
        @param[in]     refWcs     Wcs for the reference exposure.

        @return None

        The aperture correction is only applied if config.doApplyApCorr is True and the apCorr
        argument is not None.
        """
<<<<<<< HEAD
        self.measure(exposure, sources)

        if self.config.doCorrectDistortion:
            self.correctDistortion(exposure, sources)

=======
        self.measure(exposure, sources, references=references, refWcs=refWcs)
>>>>>>> 9e089569
        if self.config.doApplyApCorr and apCorr:
            self.applyApCorr(sources, apCorr)
    
    @pipeBase.timeMethod
    def measure(self, exposure, sources, references=None, refWcs=None):
        """Measure sources on an exposure, with no aperture correction.

        @param[in]     exposure   Exposure to process
        @param[in,out] sources    SourceCatalog containing sources detected on this exposure.
        @param[in]     references SourceCatalog containing reference sources detected on reference exposure.
        @param[in]     refWcs     Wcs for the reference exposure.
        @return None
        """

        try:
            import lsstDebug
            
            display = lsstDebug.Info(__name__).display
        except ImportError, e:
            try:
                display
            except NameError:
                display = False
                
        if display:
            frame = 0
            ds9.mtv(exposure, title="input", frame=frame)
            ds9.cmdBuffer.pushSize()

        if references is None:
            references = [None] * len(sources)
        if len(sources) != len(references):
            raise RuntimeError("Number of sources (%d) and references (%d) don't match" %
                               (len(sources), len(references)))

        self.log.log(self.log.INFO, "Measuring %d sources" % len(sources))
        self.config.slots.setupTable(sources.table, prefix=self.config.prefix)
        for source, ref in zip(sources, references):
            if ref is None:
                self.measurer.apply(source, exposure)
            else:
                self.measurer.apply(source, exposure, ref, refWcs)
            if display:
                if display > 1:
                    ds9.dot(str(source.getId()), source.getX() + 2, source.getY(), size=3, ctype=ds9.RED)
                    cov = source.getCentroidErr()
                    ds9.dot(("@:%.1f,%.1f,%1f" % (cov[0,0], cov[0,1], cov[0,0])),
                            source.getX(), source.getY(), size=3, ctype=ds9.RED)
                    
                    symb = "%d" % source.getId()
                else:
                    symb = "+"
                    
                    ds9.dot(symb, source.getX(), source.getY(), size=3, ctype=ds9.RED)
                print source.getX(), source.getY(), source.getPsfFlux(), source.getModelFlux()
        if display:
            ds9.cmdBuffer.popSize()
            
    @pipeBase.timeMethod
    def applyApCorr(self, sources, apCorr):
        import numpy
        self.log.log(self.log.INFO, "Applying aperture correction to %d sources" % len(sources))
        for source in sources:
            corr, corrErr = apCorr.computeAt(source.getX(), source.getY())
            for fluxKey, fluxErrKey in self.fluxKeys:
                flux = source.get(fluxKey)
                fluxErr = source.get(fluxErrKey)
                source.set(fluxKey, flux * corr)
                source.set(fluxErrKey, (fluxErr**2 * corr**2 + flux**2 * corrErr**2)**0.5)
            source.set(self.corrKey, corr)
            source.set(self.corrErrKey, corrErr)

    @pipeBase.timeMethod
    def correctDistortion(self, exposure, sources):
        self.log.log(self.log.INFO, "Applying photometric distortion corrections to %d sources" % len(sources))

        if not sources:
            return

        ccd = cameraGeom.cast_Ccd(exposure.getDetector())
        distortion = ccd.getDistortion()

        quad = geomEllipses.Quadrupole() # used for estimating distortion
        quad.scale(1/math.sqrt(quad.getArea()))

        sch = sources[0].getSchema()
        fluxKeys = [sch.find(x).getKey() for x in sch.getNames() if re.search(r"flux\.[^.]+(.err)?$", x)]

        for source in sources:
            x, y = source.getX(), source.getY()
            area = distortion.distort(afwGeom.PointD(x, y), quad, ccd).getArea()
            for k in fluxKeys:
                try:
                    source.set(k, source.get(k)/area)
                except Exception, e:
                    print "RHL", e<|MERGE_RESOLUTION|>--- conflicted
+++ resolved
@@ -193,15 +193,11 @@
         The aperture correction is only applied if config.doApplyApCorr is True and the apCorr
         argument is not None.
         """
-<<<<<<< HEAD
-        self.measure(exposure, sources)
+        self.measure(exposure, sources, references=references, refWcs=refWcs)
 
         if self.config.doCorrectDistortion:
             self.correctDistortion(exposure, sources)
 
-=======
-        self.measure(exposure, sources, references=references, refWcs=refWcs)
->>>>>>> 9e089569
         if self.config.doApplyApCorr and apCorr:
             self.applyApCorr(sources, apCorr)
     
